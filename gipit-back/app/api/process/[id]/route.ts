--- conflicted
+++ resolved
@@ -130,16 +130,7 @@
         },
         candidate_process: {
           select: {
-<<<<<<< HEAD
-            match_percent: true,
-            technical_skills: true,
-            soft_skills: true,
-            client_comments: true,
-            interview_questions: true,
-=======
-            stage: true, // Selecciona la etapa del candidato
             match_percent: true, // Selecciona el match_percent del candidato
->>>>>>> e3ba80ca
             candidates: {
               select: {
                 id: true,
@@ -167,16 +158,7 @@
       phone: cp.candidates?.phone,
       address: cp.candidates?.address,
       jsongpt_text: cp.candidates?.jsongpt_text,
-<<<<<<< HEAD
-      match: cp.match_percent ?? 0,
-      technical_skills: cp.technical_skills,
-      soft_skills: cp.soft_skills,
-      client_comments: cp.client_comments,
-      interview_questions: cp.interview_questions,
-=======
       match: cp.match_percent ?? 0, // Añadir el porcentaje de compatibilidad desde candidate_process
-      stage: cp.stage, // Etapa del candidato
->>>>>>> e3ba80ca
     }));
 
     // Crear la respuesta combinada del proceso y los candidatos
@@ -185,14 +167,7 @@
       companyName: process.company?.name ?? 'Sin compañía',
       jobOffer: process.job_offer,
       jobOfferDescription: process.job_offer_description,
-<<<<<<< HEAD
-      startAt: process.opened_at,
-      endAt: process.closed_at,
-      preFiltered: process.pre_filtered,
-      status: process.status,
-=======
-      stage: "Entrevistas",
->>>>>>> e3ba80ca
+      stage: 'Entrevistas',
       candidates,
     });
   } catch (error) {
