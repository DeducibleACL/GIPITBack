import { PrismaClient } from '@prisma/client';
<<<<<<< HEAD
import { NextRequest, NextResponse } from 'next/server';
=======
import {  NextResponse } from 'next/server';

>>>>>>> ab477002
const prisma = new PrismaClient();

export async function GET(req: Request, { params }: { params: { id: string } }) {
  const { id } = params;
  try {
<<<<<<< HEAD



=======
>>>>>>> ab477002
    const company = await prisma.company.findUnique({
      where: { id: parseInt(id) },
    });
    if (!company) return NextResponse.json({ error: "Company not found" }, { status: 404 });
    return NextResponse.json(company, { status: 200 });
  } catch (error) {
    return NextResponse.json({ error: `Error fetching company: ${error}` }, { status: 500 });
  }
}

// PUT: Actualizar una compañía por ID
export async function PUT(req: Request, { params }: { params: { id: string } }) {
  const { id } = params;
  try {
    const data = await req.json();

<<<<<<< HEAD

=======
    // Filtrar los datos para incluir solo los campos válidos
    const filteredData = {
      name: data.name,
      logo: data.logo,
      description: data.description,
    };
>>>>>>> ab477002

    const updatedCompany = await prisma.company.update({
      where: { id: parseInt(id) },
      data: filteredData,
    });

    return NextResponse.json(updatedCompany, { status: 200 });
  } catch (error) {
    return NextResponse.json({ error: `Error updating company: ${error}` }, { status: 500 });
  }
}

// DELETE: Eliminar una compañía por ID
export async function DELETE(req: Request, { params }: { params: { id: string } }) {
  const { id } = params;
  try {
<<<<<<< HEAD



=======
>>>>>>> ab477002
    await prisma.company.delete({
      where: { id: parseInt(id) },
    });
    return NextResponse.json({ message: "Company deleted successfully" }, { status: 200 });
  } catch (error) {
    return NextResponse.json({ error: `Error deleting company: ${error}` }, { status: 500 });
  }
}<|MERGE_RESOLUTION|>--- conflicted
+++ resolved
@@ -1,21 +1,11 @@
 import { PrismaClient } from '@prisma/client';
-<<<<<<< HEAD
-import { NextRequest, NextResponse } from 'next/server';
-=======
 import {  NextResponse } from 'next/server';
 
->>>>>>> ab477002
 const prisma = new PrismaClient();
 
 export async function GET(req: Request, { params }: { params: { id: string } }) {
   const { id } = params;
   try {
-<<<<<<< HEAD
-
-
-
-=======
->>>>>>> ab477002
     const company = await prisma.company.findUnique({
       where: { id: parseInt(id) },
     });
@@ -32,16 +22,12 @@
   try {
     const data = await req.json();
 
-<<<<<<< HEAD
-
-=======
     // Filtrar los datos para incluir solo los campos válidos
     const filteredData = {
       name: data.name,
       logo: data.logo,
       description: data.description,
     };
->>>>>>> ab477002
 
     const updatedCompany = await prisma.company.update({
       where: { id: parseInt(id) },
@@ -58,12 +44,6 @@
 export async function DELETE(req: Request, { params }: { params: { id: string } }) {
   const { id } = params;
   try {
-<<<<<<< HEAD
-
-
-
-=======
->>>>>>> ab477002
     await prisma.company.delete({
       where: { id: parseInt(id) },
     });
