import { NextRequest, NextResponse } from 'next/server';
import { PrismaClient } from '@prisma/client';
<<<<<<< HEAD
=======

>>>>>>> ab477002

const prisma = new PrismaClient();

export async function GET() {
  try {
<<<<<<< HEAD

=======
    
>>>>>>> ab477002

    const preInvoices = await prisma.pre_invoices.findMany();
    return NextResponse.json(preInvoices);
  } catch (error) {
    return NextResponse.json({ error: `Error fetching data - ${error}` }, { status: 500 });
  }
}

const currentDate = new Date(); 
const nextMonthDate = new Date(); 
nextMonthDate.setMonth(currentDate.getMonth() + 1);

export async function POST(req: NextRequest) {
  try {


    const { total_value, description, status } = await req.json();
    const preInvoice = await prisma.pre_invoices.create({
      data: {
        estimated_date: currentDate,
        expiration_date: nextMonthDate,
        total_value,
        description,
        status,
      },
    });
    return NextResponse.json(preInvoice, { status: 201 });
  } catch (error) {
    return NextResponse.json({ error: `Error fetching data - ${error}` }, { status: 500 });
  }
}<|MERGE_RESOLUTION|>--- conflicted
+++ resolved
@@ -1,19 +1,12 @@
 import { NextRequest, NextResponse } from 'next/server';
 import { PrismaClient } from '@prisma/client';
-<<<<<<< HEAD
-=======
 
->>>>>>> ab477002
 
 const prisma = new PrismaClient();
 
 export async function GET() {
   try {
-<<<<<<< HEAD
-
-=======
     
->>>>>>> ab477002
 
     const preInvoices = await prisma.pre_invoices.findMany();
     return NextResponse.json(preInvoices);
