// Ruta: /api/pre_invoices/[id]
import { NextRequest, NextResponse } from 'next/server';
import { PrismaClient } from '@prisma/client';
<<<<<<< HEAD
=======

>>>>>>> ab477002

const prisma = new PrismaClient();

export async function GET(req: NextRequest, { params }: { params: { id: string } }) {
  const { id } = params;

  try {

<<<<<<< HEAD

=======
    
>>>>>>> ab477002

    const preInvoice = await prisma.pre_invoices.findUnique({
      where: { id: Number(id) },
    });

    if (!preInvoice) {
      return NextResponse.json({ error: 'Pre-invoice not found' }, { status: 404 });
    }

    return NextResponse.json(preInvoice);
  } catch (error) {
    return NextResponse.json({ error: `Error fetching data - ${error}` }, { status: 500 });
  }
}

export async function PUT(req: NextRequest, { params }: { params: { id: string } }) {
  const { id } = params;
  const { estimated_date, expiration_date, total_value, description, status } = await req.json();

  try {

<<<<<<< HEAD

=======
    
>>>>>>> ab477002

    const preInvoice = await prisma.pre_invoices.update({
      where: { id: Number(id) },
      data: {
        estimated_date,
        expiration_date,
        total_value,
        description,
        status,
      },
    });

    return NextResponse.json(preInvoice);
  } catch (error) {
    return NextResponse.json({ error: `Error - ${error}` }, { status: 500 });
  }
}

export async function DELETE(req: NextRequest, { params }: { params: { id: string } }) {
  const { id } = params;

  try {

<<<<<<< HEAD

=======
    
>>>>>>> ab477002

    await prisma.pre_invoices.delete({
      where: { id: Number(id) },
    });

    return NextResponse.json({ message: 'Pre-invoice deleted successfully' });
  } catch (error) {
    return NextResponse.json({ error: `Error - ${error}` }, { status: 500 });
  }
}<|MERGE_RESOLUTION|>--- conflicted
+++ resolved
@@ -1,10 +1,7 @@
 // Ruta: /api/pre_invoices/[id]
 import { NextRequest, NextResponse } from 'next/server';
 import { PrismaClient } from '@prisma/client';
-<<<<<<< HEAD
-=======
 
->>>>>>> ab477002
 
 const prisma = new PrismaClient();
 
@@ -13,11 +10,7 @@
 
   try {
 
-<<<<<<< HEAD
-
-=======
     
->>>>>>> ab477002
 
     const preInvoice = await prisma.pre_invoices.findUnique({
       where: { id: Number(id) },
@@ -39,11 +32,7 @@
 
   try {
 
-<<<<<<< HEAD
-
-=======
     
->>>>>>> ab477002
 
     const preInvoice = await prisma.pre_invoices.update({
       where: { id: Number(id) },
@@ -67,11 +56,7 @@
 
   try {
 
-<<<<<<< HEAD
-
-=======
     
->>>>>>> ab477002
 
     await prisma.pre_invoices.delete({
       where: { id: Number(id) },
